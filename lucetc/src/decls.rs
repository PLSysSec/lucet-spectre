--- conflicted
+++ resolved
@@ -253,12 +253,8 @@
         let mut table_names = PrimaryMap::new();
         for ix in 0..info.tables.len() {
             let def_symbol = format!("guest_table_{}", ix);
-<<<<<<< HEAD
             let def_data_id =
                 clif_module.declare_data(&def_symbol, Linkage::Export, true, None)?;
-=======
-            let def_data_id = clif_module.declare_data(&def_symbol, Linkage::Export, true, None)?;
->>>>>>> 21059499
             let def_name = Name::new_data(def_symbol, def_data_id);
 
             table_names.push(def_name);
